--- conflicted
+++ resolved
@@ -135,7 +135,6 @@
     proxies = OrderedDict()
 
     def add(proxy):
-<<<<<<< HEAD
         if print:
             sys.stdout.write(str(proxy) + os.linesep)
             sys.stdout.flush()
@@ -149,16 +148,6 @@
         HidemyNameProxyFetcher()
     ]
     fetcher = MultiProxyFetcher(fetchers, add=add)
-=======
-        print(proxy)
-        proxies.append(proxy)
-
-    fetcher = MultiProxyFetcher(
-        # [HidemyNameProxyFetcher()],
-        [HidesterProxyFetcher()],  # HidemyNameProxyFetcher()],
-        add=add
-    )
->>>>>>> 81170cc4
     fetcher(join=True)
     if save:
         with open(save, 'w') as fh:
